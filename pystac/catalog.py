--- conflicted
+++ resolved
@@ -582,15 +582,12 @@
                     curr_parent.add_child(subcat)
                     result.append(subcat)
                 curr_parent = subcat
-<<<<<<< HEAD
-
-=======
-            self.remove_item(item.id)
+
             # resolve collection link so when added back points to correct location
             link = item.get_single_link('collection')
             if link is not None:
                 link.resolve_stac_object()
->>>>>>> a29705f7
+
             curr_parent.add_item(item)
 
         # keep only non-item links and item links that have not been moved elsewhere
