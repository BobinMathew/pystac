--- conflicted
+++ resolved
@@ -378,11 +378,7 @@
         """Return all items of this catalog.
 
         Return:
-<<<<<<< HEAD
-            Generator[Item]: Generator of items whose parent is this catalog.
-=======
-            Iterable[Item]: Generator of items who's parent is this catalog.
->>>>>>> 61f62b15
+            Iterable[Item]: Generator of items whose parent is this catalog.
         """
         return map(lambda x: cast(pystac.Item, x), self.get_stac_objects("item"))
 
