from abc import ABC, abstractmethod
import os
import json
from typing import (
    Any,
    Callable,
    Dict,
    List,
    Optional,
    TYPE_CHECKING,
    Tuple,
    Type,
    Union,
)
import warnings

from urllib.request import urlopen
from urllib.error import HTTPError

import pystac
from pystac.utils import safe_urlparse
import pystac.serialization

# Use orjson if available
try:
    import orjson
except ImportError:
    orjson = None  # type: ignore[assignment]

if TYPE_CHECKING:
    from pystac.stac_object import STACObject as STACObject_Type
    from pystac.catalog import Catalog as Catalog_Type
    from pystac.link import Link as Link_Type


class StacIO(ABC):
    _default_io: Optional[Type["StacIO"]] = None

    @abstractmethod
    def read_text(
        self, source: Union[str, "Link_Type"], *args: Any, **kwargs: Any
    ) -> str:
        """Read text from the given URI.

        The source to read from can be specified
        as a string or a Link. If it's a string, it's the URL of the HREF from which to
        read. When reading links, PySTAC will pass in the entire link body.
        This enables implementations to utilize additional link information,
        e.g. the "post" information in a pagination link from a STAC API search.

        Args:
            source : The source to read from.

        Returns:
            str: The text contained in the file at the location specified by the uri.
        """
        raise NotImplementedError("read_text not implemented")

    @abstractmethod
    def write_text(
        self, dest: Union[str, "Link_Type"], txt: str, *args: Any, **kwargs: Any
    ) -> None:
        """Write the given text to a file at the given URI.

        The destination to write to from can be specified
        as a string or a Link. If it's a string, it's the URL of the HREF from which to
        read. When writing based on links links, PySTAC will pass in the entire
        link body.

        Args:
            dest : The destination to write to.
            txt : The text to write.
        """
        raise NotImplementedError("write_text not implemented")

    def _json_loads(self, txt: str, source: Union[str, "Link_Type"]) -> Dict[str, Any]:
        result: Dict[str, Any]
        if orjson is not None:
            result = orjson.loads(txt)
        else:
            result = json.loads(txt)
        return result

    def _json_dumps(
        self, json_dict: Dict[str, Any], source: Union[str, "Link_Type"]
    ) -> str:
        if orjson is not None:
            return orjson.dumps(json_dict, option=orjson.OPT_INDENT_2).decode("utf-8")
        else:
            return json.dumps(json_dict, indent=2)

    def stac_object_from_dict(
        self,
        d: Dict[str, Any],
        href: Optional[str] = None,
        root: Optional["Catalog_Type"] = None,
    ) -> "STACObject_Type":
        result = pystac.serialization.stac_object_from_dict(d, href, root)
        if isinstance(result, pystac.Catalog):
            # Set the stac_io instance for usage by io operations
            # where this catalog is the root.
            result._stac_io = self
        return result

    def read_json(self, source: Union[str, "Link_Type"]) -> Dict[str, Any]:
        """Read a dict from the given source.

        See :func:`StacIO.read_text <pystac.StacIO.read_text>` for usage of
        str vs Link as a parameter.

        Args:
            source : The source from which to read.

        Returns:
            dict: A dict representation of the JSON contained in the file at the
            given source.
        """
        txt = self.read_text(source)
        return self._json_loads(txt, source)

    def read_stac_object(
        self, source: Union[str, "Link_Type"], root: Optional["Catalog_Type"] = None
    ) -> "STACObject_Type":
        """Read a STACObject from a JSON file at the given source.

        See :func:`StacIO.read_text <pystac.StacIO.read_text>` for usage of
        str vs Link as a parameter.

        Args:
            source : The source from which to read.
            root : Optional root of the catalog for this object.
                If provided, the root's resolved object cache can be used to search for
                previously resolved instances of the STAC object.

        Returns:
            STACObject: The deserialized STACObject from the serialized JSON
            contained in the file at the given uri.
        """
        d = self.read_json(source)
        href = source if isinstance(source, str) else source.get_absolute_href()
        return self.stac_object_from_dict(d, href=href, root=root)

    def save_json(
        self, dest: Union[str, "Link_Type"], json_dict: Dict[str, Any]
    ) -> None:
        """Write a dict to the given URI as JSON.

        See :func:`StacIO.write_text <pystac.StacIO.write_text>` for usage of
        str vs Link as a parameter.

        Args:
            dest : The destination file to write the text to.
            json_dict : The JSON dict to write.
        """
        txt = self._json_dumps(json_dict, dest)
        self.write_text(dest, txt)

    @classmethod
    def set_default(cls, stac_io_class: Type["StacIO"]) -> None:
        """Set the default StacIO instance to use."""
        cls._default_io = stac_io_class

    @classmethod
    def default(cls) -> "StacIO":
        if cls._default_io is None:
            cls._default_io = DefaultStacIO

        return cls._default_io()


class DefaultStacIO(StacIO):
    def read_text(
        self, source: Union[str, "Link_Type"], *args: Any, **kwargs: Any
    ) -> str:
        href: Optional[str]
        if isinstance(source, str):
            href = source
        else:
            href = source.get_absolute_href()
            if href is None:
                raise IOError(f"Could not get an absolute HREF from link {source}")
        return self.read_text_from_href(href, *args, **kwargs)

    def read_text_from_href(self, href: str, *args: Any, **kwargs: Any) -> str:
<<<<<<< HEAD
        parsed = safe_urlparse(href)
=======
        parsed = urlparse(href)
        href_contents: str
>>>>>>> 46589997
        if parsed.scheme != "":
            try:
                with urlopen(href) as f:
                    href_contents = f.read().decode("utf-8")
            except HTTPError as e:
                raise Exception("Could not read uri {}".format(href)) from e
        else:
<<<<<<< HEAD
            with open(href, encoding="utf-8") as f:
                return f.read()
=======
            with open(href) as f:
                href_contents = f.read()

        return href_contents
>>>>>>> 46589997

    def write_text(
        self, dest: Union[str, "Link_Type"], txt: str, *args: Any, **kwargs: Any
    ) -> None:
        href: Optional[str]
        if isinstance(dest, str):
            href = dest
        else:
            href = dest.get_absolute_href()
            if href is None:
                raise IOError(f"Could not get an absolute HREF from link {dest}")
        return self.write_text_to_href(href, txt, *args, **kwargs)

    def write_text_to_href(
        self, href: str, txt: str, *args: Any, **kwargs: Any
    ) -> None:
        dirname = os.path.dirname(href)
        if dirname != "" and not os.path.isdir(dirname):
            os.makedirs(dirname)
        with open(href, "w", encoding="utf-8") as f:
            f.write(txt)


class DuplicateObjectKeyError(Exception):
    pass


class DuplicateKeyReportingMixin(StacIO):
    """A mixin for StacIO implementations that will report
    on duplicate keys in the JSON being read in.

    See https://github.com/stac-utils/pystac/issues/313
    """

    def _json_loads(self, txt: str, source: Union[str, "Link_Type"]) -> Dict[str, Any]:
        result: Dict[str, Any] = json.loads(
            txt, object_pairs_hook=self.duplicate_object_names_report_builder(source)
        )
        return result

    @staticmethod
    def duplicate_object_names_report_builder(
        source: Union[str, "Link_Type"]
    ) -> Callable[[List[Tuple[str, Any]]], Dict[str, Any]]:
        def report_duplicate_object_names(
            object_pairs: List[Tuple[str, Any]]
        ) -> Dict[str, Any]:
            result: Dict[str, Any] = {}
            for key, value in object_pairs:
                if key in result:
                    url = (
                        source
                        if isinstance(source, str)
                        else source.get_absolute_href()
                    )
                    raise DuplicateObjectKeyError(
                        f"Found duplicate object name “{key}” in “{url}”"
                    )
                else:
                    result[key] = value
            return result

        return report_duplicate_object_names


class STAC_IO:
    """DEPRECATED: Methods used to read and save STAC json.
    Allows users of the library to set their own methods
    (e.g. for reading and writing from cloud storage)

    Note: The static methods of this class are deprecated. Move to using
    instance methods of a specific instance of StacIO.
    """

    @staticmethod
    def read_text_method(uri: str) -> str:
        warnings.warn(
            "STAC_IO is deprecated. "
            "Please use instances of StacIO (e.g. StacIO.default()).",
            DeprecationWarning,
        )
        return StacIO.default().read_text(uri)

    @staticmethod
    def write_text_method(uri: str, txt: str) -> None:
        """Default method for writing text."""
        warnings.warn(
            "STAC_IO is deprecated. "
            "Please use instances of StacIO (e.g. StacIO.default()).",
            DeprecationWarning,
        )
        return StacIO.default().write_text(uri, txt)

    @staticmethod
    def stac_object_from_dict(
        d: Dict[str, Any],
        href: Optional[str] = None,
        root: Optional["Catalog_Type"] = None,
    ) -> "STACObject_Type":
        warnings.warn(
            "STAC_IO is deprecated. "
            "Please use instances of StacIO (e.g. StacIO.default()).",
            DeprecationWarning,
        )
        return pystac.serialization.stac_object_from_dict(d, href, root)

    # This is set in __init__.py
    _STAC_OBJECT_CLASSES = None

    @classmethod
    def read_text(cls, uri: str) -> str:
        """Read text from the given URI.

        Args:
            uri : The URI from which to read text.

        Returns:
            str: The text contained in the file at the location specified by the uri.

        Note:
            This method uses the :func:`STAC_IO.read_text_method
            <STAC_IO.read_text_method>`. If you want to modify the behavior of
            STAC_IO in order to enable additional URI types, replace that member
            with your own implementation.
        """
        return cls.read_text_method(uri)

    @classmethod
    def write_text(cls, uri: str, txt: str) -> None:
        """Write the given text to a file at the given URI.

        Args:
            uri : The URI of the file to write the text to.
            txt : The text to write.

        Note:
            This method uses the :func:`STAC_IO.write_text_method
            <STAC_IO.write_text_method>`. If you want to modify the behavior of
            STAC_IO in order to enable additional URI types, replace that member
            with your own implementation.
        """
        cls.write_text_method(uri, txt)

    @classmethod
    def read_json(cls, uri: str) -> Dict[str, Any]:
        """Read a dict from the given URI.

        Args:
            uri : The URI from which to read.

        Returns:
            dict: A dict representation of the JSON contained in the file at the
            given uri.

        Note:
            This method uses the :func:`STAC_IO.read_text_method
            <STAC_IO.read_text_method>`. If you want to modify the behavior of
            STAC_IO in order to enable additional URI types, replace that member
            with your own implementation.
        """
        result: Dict[str, Any] = json.loads(STAC_IO.read_text(uri))
        return result

    @classmethod
    def read_stac_object(
        cls, uri: str, root: Optional["Catalog_Type"] = None
    ) -> "STACObject_Type":
        """Read a STACObject from a JSON file at the given URI.

        Args:
            uri : The URI from which to read.
            root : Optional root of the catalog for this object.
                If provided, the root's resolved object cache can be used to search for
                previously resolved instances of the STAC object.

        Returns:
            STACObject: The deserialized STACObject from the serialized JSON
            contained in the file at the given uri.

        Note:
            This method uses the :func:`STAC_IO.read_text_method
            <STAC_IO.read_text_method>`. If you want to modify the behavior of
            STAC_IO in order to enable additional URI types, replace that member
            with your own implementation.
        """
        d = cls.read_json(uri)
        return cls.stac_object_from_dict(d, uri, root)

    @classmethod
    def save_json(cls, uri: str, json_dict: Dict[str, Any]) -> None:
        """Write a dict to the given URI as JSON.

        Args:
            uri : The URI of the file to write the text to.
            json_dict : The JSON dict to write.

        Note:
            This method uses the :func:`STAC_IO.write_text_method
            <STAC_IO.write_text_method>`. If you want to modify the behavior of
            STAC_IO in order to enable additional URI types, replace that member
            with your own implementation.
        """
        STAC_IO.write_text(uri, json.dumps(json_dict, indent=4))<|MERGE_RESOLUTION|>--- conflicted
+++ resolved
@@ -182,12 +182,8 @@
         return self.read_text_from_href(href, *args, **kwargs)
 
     def read_text_from_href(self, href: str, *args: Any, **kwargs: Any) -> str:
-<<<<<<< HEAD
         parsed = safe_urlparse(href)
-=======
-        parsed = urlparse(href)
         href_contents: str
->>>>>>> 46589997
         if parsed.scheme != "":
             try:
                 with urlopen(href) as f:
@@ -195,15 +191,9 @@
             except HTTPError as e:
                 raise Exception("Could not read uri {}".format(href)) from e
         else:
-<<<<<<< HEAD
             with open(href, encoding="utf-8") as f:
-                return f.read()
-=======
-            with open(href) as f:
                 href_contents = f.read()
-
         return href_contents
->>>>>>> 46589997
 
     def write_text(
         self, dest: Union[str, "Link_Type"], txt: str, *args: Any, **kwargs: Any
